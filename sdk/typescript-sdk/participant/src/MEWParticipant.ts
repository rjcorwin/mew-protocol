--- conflicted
+++ resolved
@@ -903,7 +903,6 @@
 
     // Handle incoming messages
     this.onMessage(async (envelope: Envelope) => {
-<<<<<<< HEAD
       // Debug logging for message reception
       console.log(`[MEWParticipant "${this.options.participant_id}"] Received message:`, {
         kind: envelope.kind,
@@ -911,7 +910,6 @@
         to: envelope.to,
         id: envelope.id
       });
-=======
       this.trackInboundEnvelope(envelope);
 
       if (envelope.kind === 'stream/open') {
@@ -956,7 +954,6 @@
           return;
         }
       }
->>>>>>> fc2e6ba9
 
       // Handle MCP responses
       if (envelope.kind === 'mcp/response') {
