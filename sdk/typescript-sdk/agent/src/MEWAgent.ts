--- conflicted
+++ resolved
@@ -16,12 +16,8 @@
   maxIterations?: number;
   logLevel?: 'debug' | 'info' | 'warn' | 'error';
   conversationHistoryLength?: number;  // Number of previous messages to include in context (default: 0 = only current)
-<<<<<<< HEAD
-
-=======
   contextTokenLimit?: number;          // Soft limit before automatic compaction/status updates
   
->>>>>>> fc2e6ba9
   // Chat response configuration
   chatResponse?: {
     respondToQuestions?: boolean;    // Respond to questions (default: true)
@@ -340,12 +336,9 @@
       name: envelope.from  // Track who sent the message
     });
 
-<<<<<<< HEAD
-=======
     this.recordContextUsage({ tokens: this.estimateTokens(text), messages: 1 });
     this.ensureContextHeadroom();
     
->>>>>>> fc2e6ba9
     // Check if we should respond to this message
     const shouldRespond = await this.shouldRespondToChat(envelope);
 
@@ -353,7 +346,6 @@
       this.log('debug', `Skipping response to chat from ${envelope.from}: did not meet response criteria`);
       return;
     }
-<<<<<<< HEAD
 
     // Mark as processing
     this.isProcessing = true;
@@ -395,29 +387,6 @@
         // Process the next message (this will set isProcessing again)
         await this.handleChat(nextMessage);
       }
-=======
-    
-    // Start reasoning if enabled
-    if (this.config.reasoningEnabled) {
-      this.emitReasoning('reasoning/start', { input: text });
-
-      try {
-        const response = await this.processWithReAct(text);
-        this.log('info', `Processed response: ${response}`);
-        await this.sendResponse(response, envelope.from);
-        this.log('info', `Sent response to ${envelope.from}`);
-      } catch (error) {
-        this.log('error', `Failed to process chat: ${error}`);
-        await this.sendResponse(
-          `I encountered an error processing your request: ${error}`,
-          envelope.from
-        );
-      }
-
-      if (this.reasoningContextId) {
-        this.emitReasoning('reasoning/conclusion', {});
-      }
->>>>>>> fc2e6ba9
     }
   }
   
@@ -1202,10 +1171,6 @@
       payload: data
     };
 
-<<<<<<< HEAD
-    if (this.canSend(envelope)) {
-      this.send(envelope);
-=======
     if (event === 'reasoning/start') {
       const id = `reason-${Date.now()}-${Math.random().toString(36).slice(2)}`;
       envelope.id = id;
@@ -1224,7 +1189,6 @@
 
     if (!this.canSend(envelope)) {
       return envelope.id as string | undefined;
->>>>>>> fc2e6ba9
     }
 
     this.send(envelope);
