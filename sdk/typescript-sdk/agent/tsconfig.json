{
  "compilerOptions": {
    "target": "ES2020",
    "module": "commonjs",
    "lib": ["ES2020"],
    "outDir": "./dist",
    "declaration": true,
    "declarationMap": true,
    "sourceMap": true,
    "strict": true,
    "esModuleInterop": true,
    "skipLibCheck": true,
    "forceConsistentCasingInFileNames": true,
    "resolveJsonModule": true,
    "moduleResolution": "node",
<<<<<<< HEAD
    "allowJs": true
=======
    "baseUrl": "./",
    "paths": {
      "@mew-protocol/client": ["../client/dist"],
      "@mew-protocol/client/*": ["../client/dist/*"],
      "@mew-protocol/participant": ["../participant/dist"],
      "@mew-protocol/participant/*": ["../participant/dist/*"],
      "@mew-protocol/types": ["../types/dist"],
      "@mew-protocol/types/*": ["../types/dist/*"]
    }
>>>>>>> fc2e6ba9
  },
  "include": [
    "src/**/*"
  ],
  "exclude": [
    "node_modules",
    "dist"
  ]
}<|MERGE_RESOLUTION|>--- conflicted
+++ resolved
@@ -13,9 +13,7 @@
     "forceConsistentCasingInFileNames": true,
     "resolveJsonModule": true,
     "moduleResolution": "node",
-<<<<<<< HEAD
-    "allowJs": true
-=======
+    "allowJs": true,
     "baseUrl": "./",
     "paths": {
       "@mew-protocol/client": ["../client/dist"],
@@ -25,7 +23,6 @@
       "@mew-protocol/types": ["../types/dist"],
       "@mew-protocol/types/*": ["../types/dist/*"]
     }
->>>>>>> fc2e6ba9
   },
   "include": [
     "src/**/*"
