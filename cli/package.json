{
  "name": "@mew-protocol/cli",
<<<<<<< HEAD
  "version": "0.3.1",
=======
  "version": "0.3.2",
>>>>>>> 07f80751
  "description": "MEW Protocol CLI - Minimal implementation for testing",
  "bin": {
    "mew": "./bin/mew.js"
  },
  "main": "src/index.js",
  "scripts": {
    "test": "node tests/run-tests.js",
    "lint": "eslint .",
    "lint:fix": "eslint . --fix",
    "format": "prettier --write \"src/**/*.{ts,tsx,js,jsx,json,md}\" \"bin/**/*.js\"",
    "format:check": "prettier --check \"src/**/*.{ts,tsx,js,jsx,json,md}\" \"bin/**/*.js\""
  },
  "keywords": [
    "mew",
    "cli",
    "gateway",
    "client",
    "agent",
    "multi-entity",
    "unified-context",
    "protocol",
    "testing"
  ],
  "author": "MEW Protocol Working Group",
  "license": "MIT",
  "dependencies": {
    "body-parser": "^1.20.2",
    "chalk": "^4.1.2",
    "commander": "^11.0.0",
    "express": "^4.18.2",
    "ink": "^3.2.0",
    "js-yaml": "^4.1.0",
    "pm2": "^6.0.10",
    "react": "^18.2.0",
    "uuid": "^9.0.0",
    "ws": "^8.18.0"
  },
  "files": [
    "src",
    "bin",
    "templates",
    "README.md"
  ],
  "repository": {
    "type": "git",
    "url": "https://github.com/rjcorwin/mew-protocol.git",
    "directory": "cli"
  },
  "homepage": "https://github.com/rjcorwin/mew-protocol#readme",
  "bugs": {
    "url": "https://github.com/rjcorwin/mew-protocol/issues"
  },
  "engines": {
    "node": ">=16.0.0"
  },
  "devDependencies": {
    "@eslint/js": "^9.35.0",
    "@typescript-eslint/eslint-plugin": "^8.43.0",
    "@typescript-eslint/parser": "^8.43.0",
    "eslint": "^9.35.0",
    "eslint-config-prettier": "^10.1.8",
    "prettier": "^3.6.2"
  }
}<|MERGE_RESOLUTION|>--- conflicted
+++ resolved
@@ -1,10 +1,6 @@
 {
   "name": "@mew-protocol/cli",
-<<<<<<< HEAD
-  "version": "0.3.1",
-=======
   "version": "0.3.2",
->>>>>>> 07f80751
   "description": "MEW Protocol CLI - Minimal implementation for testing",
   "bin": {
     "mew": "./bin/mew.js"
