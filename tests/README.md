--- conflicted
+++ resolved
@@ -51,13 +51,10 @@
 - **scenario-5-reasoning** - Reasoning with context field
 - **scenario-6-errors** - Error recovery and edge cases
 - **scenario-7-mcp-bridge** - MCP server integration via bridge
-<<<<<<< HEAD
 - **scenario-8-grant** - Capability grant workflow (proposal → grant → direct request)
-=======
 - **scenario-11-chat-controls** - Chat acknowledgement and reasoning cancellation flows
 - **scenario-12-stream-controls** - Stream request negotiation with open/close confirmations
 - **scenario-13-participant-controls** - Participant clear, restart, and shutdown statuses
->>>>>>> 68d30ed7
 
 ## Test Agents
 
